import base64
import hashlib
from contextlib import contextmanager
from typing import Union, Tuple
from pathlib import PurePath, Path

from flask import current_app, url_for
from google.cloud import storage
from google.cloud.exceptions import GoogleCloudError
from tenacity import retry, retry_if_exception_type
from werkzeug.datastructures import FileStorage

from .exceptions import NotFoundBucketError, NotAllowedUploadError
from .extensions import DEFAULTS
from .utils import get_state, secure_path


class LocalBucket:
    """
    This class represents a local bucket and is mainly used for temporary storage before uploading
    to Google Cloud Storage. However, if the authentication with Google Cloud Storage fails or the
    bucket id is not found, this class provides local storage. This is particularly useful in
    development.

    :param name: The name for this bucket.

    :param destination: The absolute path to use for local storage.

    :param extensions: A tuple of allowed extensions.

    :param resolve_conflicts: Whether to resolve name conflicts or not.
    """

    def __init__(
        self, name: str, destination: Path, resolve_conflicts: bool = False,
    ):
        self.name = name
        self.destination = destination
        self.resolve_conflicts = resolve_conflicts

<<<<<<< HEAD
    def root(self, folder: str = None) -> Path:
        """
        Returns the root path for this local bucket

        :param folder: A folder name to be added in the path

        :returns: The :py:class:`pathlib.Path` object
        """
        return self.destination if folder is None else self.destination / folder

=======
>>>>>>> 5133638f
    def url(self, filename: str) -> str:
        """
        Returns the url served by the :py:class:`flask.Flask` application

        :param filename: The filename to be downloaded from the bucket
        """
        return url_for(f"{self.name}_uploads.download_file", filename=filename, _external=True)

    signed_url = url

<<<<<<< HEAD
    def file_allowed(self, storage: FileStorage, basename: PurePath) -> bool:
        """
        Returns wheter the given file is allowed in this bucket

        :param storage: the file being saved.

        :param basename: the secured name of the file being saved

        :returns: `True` if the extension is allowed and `False` otherwise.
        """
        return basename.suffix[1:] in self.extensions

    def save(self, storage: FileStorage, name: str = None, **kwargs) -> PurePath:
        """
        Save the given file in this bucket and returns its relative path

        :param storage: The file to be saved.

        :param name: The name to be used instead of
                     :py:attr:`werkzeug.datastructures.FileStorage.filename`. If it ends with a dot
                     `.` the inferred extension will be added. Note that a folder can be included in
                     the name, e.g., ``"foo/bar.txt"``

        :returns: The :py:class:`pathlib.PurePath` relative to this bucket where the file was saved
        """
        if not isinstance(storage, FileStorage):
            raise TypeError("The given storage must be a werkzeug.FileStorage instance")

        folder = None
        if name is not None and "/" in name:
            # TODO: We could handle nested folders
            folder, name = PurePath(name).parts

        basename = secure_filename_ext(storage.filename)

        if not self.file_allowed(storage, basename):
            raise NotAllowedUploadError("The given file extension is not allowed")

        if name:
            if name.endswith("."):
                basename = PurePath(name[:-1]).with_suffix(basename.suffix)
            else:
                basename = PurePath(name)

        root = self.root(folder)
        root.mkdir(parents=True, exist_ok=True)

        filepath = root / basename
=======
    def save(self, storage: FileStorage, path: PurePath, **kwargs) -> PurePath:
        (self.destination / path.parent).mkdir(parents=True, exist_ok=True)
        filepath = self.destination / path
>>>>>>> 5133638f
        if self.resolve_conflicts and filepath.exists():
            stem, suffix = path.stem, path.suffix
            count = 0
            while filepath.exists():
                count += 1
                path = path.with_name(f"{stem}_{count}{suffix}")
                filepath = self.destination / path

        storage.save(filepath)
        return path

    def delete(self, filename: str):
<<<<<<< HEAD
        """
        Delete the file with the given filename if it exists.

        :param filename: The name of the file to be deleted.
        """
        filepath = self.root() / filename
=======
        filepath = self.destination / filename
>>>>>>> 5133638f
        if filepath.is_file():
            filepath.unlink()


class CloudBucket:
    def __init__(
        self,
        name: str,
        bucket: storage.Bucket,
        destination: Path,
        resolve_conflicts: bool = False,
        delete_local: bool = True,
        signature: dict = None,
        tenacity: dict = None,
    ):
        self.bucket = bucket
        self.delete_local = delete_local
        self.signature = signature or {}
        self.tenacity = tenacity or {}
        self.local = LocalBucket(name, destination, resolve_conflicts=resolve_conflicts)

    def get_blob(self, name: str) -> storage.Blob:
        return self.bucket.get_blob(name)

    def url(self, name: str) -> str:
        blob = self.get_blob(name)
        if blob:
            return blob.public_url

    def signed_url(self, name: str) -> str:
        blob = self.get_blob(name)
        if blob:
            return blob.generate_signed_url(**self.signature)

    def save(self, storage: FileStorage, path: PurePath, public: bool = False) -> PurePath:
        path = self.local.save(storage, path)
        filepath = self.local.destination / path

        blob = self.bucket.blob(str(path))
        md5_hash = hashlib.md5(filepath.read_bytes())
        blob.md5_hash = base64.b64encode(md5_hash.digest()).decode()

        try:
            if self.tenacity:
                retry(
                    reraise=True, retry=retry_if_exception_type(GoogleCloudError), **self.tenacity
                )(lambda: blob.upload_from_filename(filepath))()
            else:
                blob.upload_from_filename(filepath)
        finally:
            if self.delete_local:
                filepath.unlink()

        if public:
            blob.make_public()

        return path

    def delete(self, name: str):
        blob = self.get_blob(name)
        if blob:
            blob.delete()

        self.local.delete(name)


class Bucket:
    def __init__(self, name: str, extensions: Tuple[str, ...] = DEFAULTS):
        if not name.isalnum():
            raise ValueError("Name must be alphanumeric (no underscores)")

        self.name = name
        self.extensions = extensions
        self._storage = None

    @contextmanager
    def storage_ctx(self, storage: Union[LocalBucket, CloudBucket]):
        self._storage = storage
        yield storage
        self._storage = None

    @property
    def storage(self) -> Union[LocalBucket, CloudBucket]:
        if self._storage:
            return self._storage

        cfg = get_state(current_app)["buckets"]
        try:
            return cfg[self.name]
        except KeyError:
            raise NotFoundBucketError(f"Storage for bucket '{self.name}' not found")

    def allows(self, path: PurePath, storage: FileStorage) -> bool:
        return path.suffix[1:] in self.extensions

    def save(
        self,
        file_storage: FileStorage,
        name: str = None,
        public: bool = False,
        uuid_name: bool = True,
    ) -> PurePath:
        if not isinstance(file_storage, FileStorage):
            raise TypeError("The given storage must be a werkzeug.FileStorage instance")

        secured_path = secure_path(file_storage.filename, name, uuid_name)

        if not self.allows(secured_path, file_storage):
            raise NotAllowedUploadError("The given file extension is not allowed")

        return self.storage.save(file_storage, secured_path, public=public)

    def delete(self, filename: str):
        return self.storage.delete(filename)

    def url(self, filename: str) -> str:
        return self.storage.url(filename)

    def signed_url(self, filename: str) -> str:
        return self.storage.signed_url(filename)<|MERGE_RESOLUTION|>--- conflicted
+++ resolved
@@ -38,19 +38,6 @@
         self.destination = destination
         self.resolve_conflicts = resolve_conflicts
 
-<<<<<<< HEAD
-    def root(self, folder: str = None) -> Path:
-        """
-        Returns the root path for this local bucket
-
-        :param folder: A folder name to be added in the path
-
-        :returns: The :py:class:`pathlib.Path` object
-        """
-        return self.destination if folder is None else self.destination / folder
-
-=======
->>>>>>> 5133638f
     def url(self, filename: str) -> str:
         """
         Returns the url served by the :py:class:`flask.Flask` application
@@ -61,60 +48,18 @@
 
     signed_url = url
 
-<<<<<<< HEAD
-    def file_allowed(self, storage: FileStorage, basename: PurePath) -> bool:
-        """
-        Returns wheter the given file is allowed in this bucket
-
-        :param storage: the file being saved.
-
-        :param basename: the secured name of the file being saved
-
-        :returns: `True` if the extension is allowed and `False` otherwise.
-        """
-        return basename.suffix[1:] in self.extensions
-
-    def save(self, storage: FileStorage, name: str = None, **kwargs) -> PurePath:
+    def save(self, storage: FileStorage, path: PurePath, **kwargs) -> PurePath:
         """
         Save the given file in this bucket and returns its relative path
 
         :param storage: The file to be saved.
 
-        :param name: The name to be used instead of
-                     :py:attr:`werkzeug.datastructures.FileStorage.filename`. If it ends with a dot
-                     `.` the inferred extension will be added. Note that a folder can be included in
-                     the name, e.g., ``"foo/bar.txt"``
-
-        :returns: The :py:class:`pathlib.PurePath` relative to this bucket where the file was saved
-        """
-        if not isinstance(storage, FileStorage):
-            raise TypeError("The given storage must be a werkzeug.FileStorage instance")
-
-        folder = None
-        if name is not None and "/" in name:
-            # TODO: We could handle nested folders
-            folder, name = PurePath(name).parts
-
-        basename = secure_filename_ext(storage.filename)
-
-        if not self.file_allowed(storage, basename):
-            raise NotAllowedUploadError("The given file extension is not allowed")
-
-        if name:
-            if name.endswith("."):
-                basename = PurePath(name[:-1]).with_suffix(basename.suffix)
-            else:
-                basename = PurePath(name)
-
-        root = self.root(folder)
-        root.mkdir(parents=True, exist_ok=True)
-
-        filepath = root / basename
-=======
-    def save(self, storage: FileStorage, path: PurePath, **kwargs) -> PurePath:
+        :param path: The pure path where to save the file. It may be modified in case of conflict.
+
+        :returns: The :py:class:`pathlib.PurePath` relative to this bucket where the file was saved.
+        """
         (self.destination / path.parent).mkdir(parents=True, exist_ok=True)
         filepath = self.destination / path
->>>>>>> 5133638f
         if self.resolve_conflicts and filepath.exists():
             stem, suffix = path.stem, path.suffix
             count = 0
@@ -127,16 +72,12 @@
         return path
 
     def delete(self, filename: str):
-<<<<<<< HEAD
         """
         Delete the file with the given filename if it exists.
 
         :param filename: The name of the file to be deleted.
         """
-        filepath = self.root() / filename
-=======
         filepath = self.destination / filename
->>>>>>> 5133638f
         if filepath.is_file():
             filepath.unlink()
 
