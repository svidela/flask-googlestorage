from .google_storage import GoogleStorage  # noqa
from .buckets import Bucket, LocalBucket, CloudBucket  # noqa
<<<<<<< HEAD
=======
from .exceptions import NotAllowedUploadError, NotFoundBucketError, NotFoundDestinationError  # noqa
>>>>>>> 6a1e2fd1

__version__ = "0.1.0"<|MERGE_RESOLUTION|>--- conflicted
+++ resolved
@@ -1,8 +1,5 @@
 from .google_storage import GoogleStorage  # noqa
 from .buckets import Bucket, LocalBucket, CloudBucket  # noqa
-<<<<<<< HEAD
-=======
 from .exceptions import NotAllowedUploadError, NotFoundBucketError, NotFoundDestinationError  # noqa
->>>>>>> 6a1e2fd1
 
 __version__ = "0.1.0"